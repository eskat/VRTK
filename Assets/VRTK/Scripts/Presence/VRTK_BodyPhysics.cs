--- conflicted
+++ resolved
@@ -205,11 +205,8 @@
         protected List<GameObject> ignoreCollisionsOnGameObjects = new List<GameObject>();
         protected Transform cachedGrabbedObjectTransform = null;
         protected VRTK_InteractableObject cachedGrabbedObject;
-<<<<<<< HEAD
         protected LayerMask defaultIgnoreLayer = Physics.IgnoreRaycastLayer;
-=======
         protected Coroutine restoreCollisionsRoutine;
->>>>>>> f2930ae3
 
         // Draws a sphere for current standing position and a sphere for current headset position.
         // Set to `true` to view the debug spheres.
